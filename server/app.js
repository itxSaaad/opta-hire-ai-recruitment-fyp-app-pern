--- conflicted
+++ resolved
@@ -9,9 +9,6 @@
 const swaggerUi = require('swagger-ui-express');
 const xss = require('xss-clean');
 
-<<<<<<< HEAD
-const { connectDB } = require('./models');
-=======
 const db = require('./models');
 
 const {
@@ -20,7 +17,6 @@
 } = require('./middlewares/error.middleware');
 
 const userRoutes = require('./routes/user.routes');
->>>>>>> 91b0aa24
 
 dotenv.config();
 
@@ -121,18 +117,13 @@
 
 const startServer = async () => {
   try {
-    await connectDB();
     app.listen(PORT, () => {
       console.log('\n' + '='.repeat(86).yellow);
       console.log(`🚀 SERVER STATUS`.bold.yellow);
       console.log('='.repeat(86).yellow);
       console.log(`✅ Status:     Server is running`.green);
       console.log(`🔗 Port:       ${PORT}`.cyan);
-<<<<<<< HEAD
-      console.log(`🌍 Mode:       ${NODE_ENV}`.yellow);
-=======
       console.log(`🌍 Node ENV:   ${NODE_ENV}`.yellow);
->>>>>>> 91b0aa24
       console.log(`⏰ Timestamp:  ${new Date().toLocaleString()}`.magenta);
       console.log(`📍 Local URL:  http://localhost:${PORT}`.cyan);
       console.log(`📘 API Docs:   http://localhost:${PORT}/api-docs`.magenta);
@@ -152,10 +143,7 @@
     console.error(`📌 Error Type: ${error.name}`.red);
     console.error(`💬 Message:    ${error.message}`.red);
     console.error('='.repeat(86).red);
-<<<<<<< HEAD
-=======
     db.close();
->>>>>>> 91b0aa24
     process.exit(1);
   }
 };
