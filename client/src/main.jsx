import { StrictMode } from 'react';
import { createRoot } from 'react-dom/client';
import { HelmetProvider } from 'react-helmet-async';
import { Provider } from 'react-redux';
import { RouterProvider } from 'react-router-dom';

import ThemeProvider from './providers/ThemeProvider.jsx';
import { initGA } from './utils/analytics.js';

import './index.css';
<<<<<<< HEAD
import { initGA } from './utils/analytics.js';
=======
import router from './router.jsx';
import store from './store.js';
>>>>>>> 5b938c2f

const GA_TRACKING_ID = import.meta.env.VITE_GA_TRACKING_ID;

if (GA_TRACKING_ID) {
  initGA(GA_TRACKING_ID);
}

const GA_TRACKING_ID = import.meta.env.VITE_GA_TRACKING_ID;

if (GA_TRACKING_ID) {
  initGA(GA_TRACKING_ID);
}

createRoot(document.getElementById('root')).render(
  <StrictMode>
    <HelmetProvider>
      <Provider store={store}>
        <ThemeProvider>
          <RouterProvider router={router} />
        </ThemeProvider>
      </Provider>
    </HelmetProvider>
  </StrictMode>
);<|MERGE_RESOLUTION|>--- conflicted
+++ resolved
@@ -8,18 +8,8 @@
 import { initGA } from './utils/analytics.js';
 
 import './index.css';
-<<<<<<< HEAD
-import { initGA } from './utils/analytics.js';
-=======
 import router from './router.jsx';
 import store from './store.js';
->>>>>>> 5b938c2f
-
-const GA_TRACKING_ID = import.meta.env.VITE_GA_TRACKING_ID;
-
-if (GA_TRACKING_ID) {
-  initGA(GA_TRACKING_ID);
-}
 
 const GA_TRACKING_ID = import.meta.env.VITE_GA_TRACKING_ID;
 
